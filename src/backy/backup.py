from backy.revision import Revision
from backy.schedule import simulate, Schedule
from backy.sources import select_source
from backy.utils import SafeFile, format_bytes_flexible, safe_copy
from glob import glob
from prettytable import PrettyTable
import datetime
import errno
import fcntl
import logging
import os
import os.path
import time
import yaml


logger = logging.getLogger(__name__)


def format_timestamp(ts):
    return datetime.datetime.fromtimestamp(ts).strftime("%Y-%m-%d %H:%M:%S")


class Commands(object):
    """Proxy between CLI calls and actual backup code."""

    def __init__(self, path):
        self._backup = Backup(path)

    def init(self, type, source):
        self._backup.init(type, source)

    def status(self):
        total_bytes = 0

        t = PrettyTable(["Date", "ID", "Size", "Duration", "Tags"])
        t.align = 'l'
        t.align['Size'] = 'r'
        t.align['Duration'] = 'r'

        for r in self._backup.revision_history:
            total_bytes += r.stats.get('bytes_written', 0)
            t.add_row([format_timestamp(r.timestamp),
                       r.uuid,
                       format_bytes_flexible(r.stats.get('bytes_written', 0)),
                       int(r.stats.get('duration', 0)),
                       ', '.join(r.tags)])

        print(t)

        print("== Summary")
        print("{} revisions".format(len(self._backup.revision_history)))
        print("{} data (estimated)".format(
            format_bytes_flexible(total_bytes)))

    def backup(self, force=False):
        try:
            self._backup.backup(force)
        except IOError as e:
            if e.errno not in [errno.EDEADLK, errno.EAGAIN]:
                raise
            logger.info('Backup already in progress.')

    def restore(self, revision, target):
        self._backup.restore(revision, target)

    def schedule(self, days):
        simulate(self._backup, days)


class Backup(object):

    SYSTEM_CONFIG = '/etc/backy.conf'

    config = None
    # Allow overriding in tests and simulation mode.
    now = time.time

    def __init__(self, path):
        self.path = os.path.realpath(path)
        logger.debug('Backup("{}")'.format(self.path))
        self._configure()
        self._scan_revisions()

    def _configure(self):
        if self.config is not None:
            raise RuntimeError(
                "Can not configure backup objects multiple times.")
        self.config = {}
<<<<<<< HEAD
        self._merge_config('/etc/backy.conf')
        self._merge_config(self.path + '/config')
        self.source = select_source(self.config['source-type'])(self.config)
=======
        if not os.path.exists(self.path + '/config'):
            return
        f = open(self.path + '/config', 'r', encoding='utf-8')
        self.config = yaml.load(f)
        try:
            source_factory = select_source(self.config['source-type'])
        except IndexError:
            logger.error("No source type named `{}` exists.".format(
                self.config['source-type']))
        self.source = source_factory(self.config['source'])
>>>>>>> 09e20fad
        self.schedule = Schedule(self)

    def _merge_config(self, path):
        if not os.path.exists(path):
            return
        f = open(path, 'r', encoding='utf-8')
        self.config.update(yaml.load(f))

    def _scan_revisions(self):
        self.revision_history = []
        seen_uuids = set()
        for file in glob(self.path + '/*.rev'):
            r = Revision.load(file, self)
            if r.uuid in seen_uuids:
                continue
            seen_uuids.add(r.uuid)
            self.revision_history.append(r)
        self.revision_history.sort(key=lambda r: r.timestamp)

    def _lock(self):
        self._lock_file = open(self.path + '/config', 'rb')
        fcntl.flock(self._lock_file.fileno(), fcntl.LOCK_EX | fcntl.LOCK_NB)

    # Internal API

    def find_revision(self, spec):
        if spec is None:
            raise KeyError(spec)

        if spec in ['last', 'latest']:
            spec = 0

        try:
            spec = int(spec)
            if spec < 0:
                raise KeyError("Integer revisions must be positive.")
        except ValueError:
            # spec is a string and represents a UUID
            for r in self.revision_history:
                if r.uuid == spec:
                    return r
            else:
                raise KeyError(spec)
        else:
            try:
                return self.revision_history[-spec - 1]
            except IndexError:
                raise KeyError(spec)

    def find_revisions(self, spec):
        """Get a sorted list of revisions, oldest first, that match the given
        specification.
        """
        if isinstance(spec, str) and spec.startswith('tag:'):
            tag = spec.replace('tag:', '')
            result = [r for r in self.revision_history
                      if tag in r.tags]
        elif spec == 'all':
            result = self.revision_history[:]
        else:
            result = [self.find_revision(spec)]
        return result

    def init(self, type, source):
        # Allow re-configuration in this case.
        if self.config != {}:
            raise RuntimeError("Can not initialize configured backup objects.")
        if not os.path.exists(self.path):
            os.makedirs(self.path)
        if os.path.exists(self.path + '/config'):
            raise RuntimeError('Refusing to initialize with existing config.')

        source_factory = select_source(type)
        source_config = source_factory.config_from_cli(source)

        with SafeFile(self.path + '/config', encoding='utf-8') as f:
            f.open_new('wb')
            d = yaml.dump({'source': source_config,
                           'source-type': type,
                           'schedule': {'daily': {'interval': '1d',
                                                  'keep': 9},
                                        'weekly': {'interval': '7d',
                                                   'keep': 5},
                                        'monthly': {'interval': '30d',
                                                    'keep': 4}}})
            f.write(d)

        # Allow re-configuring after initialization.
        self.config = None
        self._configure()

    def backup(self, force=''):
        self._lock()
        self._scan_revisions()

        start = self.now()

        # Clean-up incomplete revisions
        for revision in self.revision_history:
            if 'duration' not in revision.stats:
                logger.info('Removing incomplete revision {}'.
                            format(revision.uuid))
                revision.remove()

        tags = self.schedule.next_due()
        tags.update(filter(None, force.split(',')))
        if not tags:
            logger.warning('No backup due yet.')
            return

        new_revision = Revision.create(self)
        new_revision.tags = tags
        new_revision.materialize()

        logger.info('New revision {} [{}]'.format(
                    new_revision.uuid, ','.join(new_revision.tags)))

        with self.source(new_revision) as source:
            source.backup()
            if not source.verify():
                logger.error('New revision does not match source '
                             '- removing it.')
                new_revision.remove()
            else:
                logger.info('Revision {} verification OK.'.format(
                    new_revision.uuid))
                new_revision.defrag()
                new_revision.set_link('last')
                new_revision.stats['duration'] = self.now() - start
                new_revision.write_info()
                new_revision.readonly()
                self.revision_history.append(new_revision)

        logger.info('Expiring old revisions ...')
        self.schedule.expire()

    def restore(self, revision, target):
        self._lock()
        self._scan_revisions()

        r = self.find_revision(revision)
        source = open(r.filename, 'rb')
        target = open(target, 'wb')
        safe_copy(source, target)<|MERGE_RESOLUTION|>--- conflicted
+++ resolved
@@ -87,22 +87,14 @@
             raise RuntimeError(
                 "Can not configure backup objects multiple times.")
         self.config = {}
-<<<<<<< HEAD
         self._merge_config('/etc/backy.conf')
         self._merge_config(self.path + '/config')
-        self.source = select_source(self.config['source-type'])(self.config)
-=======
-        if not os.path.exists(self.path + '/config'):
-            return
-        f = open(self.path + '/config', 'r', encoding='utf-8')
-        self.config = yaml.load(f)
         try:
             source_factory = select_source(self.config['source-type'])
         except IndexError:
             logger.error("No source type named `{}` exists.".format(
                 self.config['source-type']))
-        self.source = source_factory(self.config['source'])
->>>>>>> 09e20fad
+        self.source = source_factory(self.config)
         self.schedule = Schedule(self)
 
     def _merge_config(self, path):
