--- conflicted
+++ resolved
@@ -1,13 +1,8 @@
 from .rbd import RBDClient
-<<<<<<< HEAD
-from backy.utils import safe_copy, SafeWritableFile, compare_files
+from backy.utils import safe_copy, SafeWritableFile, files_are_equal
 import logging
 
-
 logger = logging.getLogger(__name__)
-=======
-from backy.utils import safe_copy, SafeWritableFile, files_are_equal
->>>>>>> b383ad54
 
 
 class CephRBD(object):
