from backy.tests import Ellipsis
from backy.utils import files_are_equal, files_are_roughly_equal
from backy.utils import SafeFile, format_bytes_flexible, safe_copy
import backy.backup
import os
import pytest
import sys
import time


def test_format_timestamp():
    os.environ['TZ'] = 'UTC'
    time.tzset()
    assert '1970-01-01 00:00:00' == backy.backup.format_timestamp(0)


def test_ellipsis():
    assert Ellipsis('...') == 'asdf'
    assert Ellipsis('a...c') == 'abc'
    assert Ellipsis('a...d') != 'abc'
    assert Ellipsis('a...c...g') == 'abcdefg'
    assert not Ellipsis('') == 'asdf'
    with pytest.raises(Exception):
        assert Ellipsis('') == 'abcdefg'


def test_ellipsis_lines():
    assert Ellipsis("""
asdf...bsdf
csdf
...
dsdf...fooo
""") == """
asdffoobarbsdf
csdf
gnar gnarr gnarr
dsdfblablafooo
"""


def test_ellipsis_report():
    report = Ellipsis("""
asdf...bsdf
csdf
...
dsdf...fooo
""").compare("""
asdffoobarbsdf
csdf
gnar gnar gnarr
dsdfblablafooobar
""")
    assert not report.matches
    assert """\
  asdffoobarbsdf
  csdf
  gnar gnar gnarr
  dsdfblablafooobar
- dsdf...fooo
- \
""" == '\n'.join(report.diff)


def test_ellipsis_escaping():
    obj = (object(),)
    assert Ellipsis('(<object object at ...>,)') == repr(obj)


def test_compare_files_same(tmpdir):
    os.chdir(str(tmpdir))
    with open('a', 'wb') as f:
        f.write(b'asdf')
    with open('b', 'wb') as f:
        f.write(b'asdf')

    assert files_are_equal(open('a', 'rb'), open('b', 'rb'))


def test_compare_files_different_content(tmpdir):
    os.chdir(str(tmpdir))
    with open('a', 'wb') as f:
        f.write(b'asdf')
    with open('b', 'wb') as f:
        f.write(b'bsdf')

    assert not files_are_equal(open('a', 'rb'), open('b', 'rb'))


def test_compare_files_different_length(tmpdir):
    os.chdir(str(tmpdir))
    with open('a', 'wb') as f:
        f.write(b'asdf1')
    with open('b', 'wb') as f:
        f.write(b'bsdf')

    assert not files_are_equal(open('a', 'rb'), open('b', 'rb'))


def test_format_bytes():
    assert format_bytes_flexible(0) == '0 Bytes'
    assert format_bytes_flexible(1) == '1 Byte'
    assert format_bytes_flexible(100) == '100 Bytes'
    assert format_bytes_flexible(1024) == '1.00 kiB'
    assert format_bytes_flexible(2048) == '2.00 kiB'
    assert format_bytes_flexible(2500) == '2.44 kiB'
    assert format_bytes_flexible(1024**2) == '1.00 MiB'
    assert format_bytes_flexible(1024**3) == '1.00 GiB'
    assert format_bytes_flexible(1024**4) == '1.00 TiB'
    assert format_bytes_flexible(1024**5) == '1024.00 TiB'


def test_safe_writable_rename_no_writeprotect(tmpdir):
    os.chdir(str(tmpdir))
    with SafeFile('asdf') as f:
        f.open_new('wb')
        assert f.name is not 'asdf'
        f.write(b'asdf')

    assert open('asdf', 'rb').read() == b'asdf'


def test_safe_writable_no_rename_no_writeprotect(tmpdir):
    os.chdir(str(tmpdir))
    with SafeFile('asdf') as f:
        f.open_inplace('wb')
        assert f.name is 'asdf'
        f.write(b'asdf')

    assert open('asdf', 'rb').read() == b'asdf'


def test_safe_writable_no_rename_no_writeprotect_existing_file(tmpdir):
    os.chdir(str(tmpdir))
    open('asdf', 'wb').write(b'bsdf')
    with SafeFile('asdf') as f:
        f.open_inplace('r+b')
        assert f.read() == b'bsdf'
        f.seek(0)
        assert f.name is 'asdf'
        f.write(b'asdf')

    assert open('asdf', 'rb').read() == b'asdf'


def test_safe_writable_rename_writeprotect(tmpdir):
    os.chdir(str(tmpdir))
    with SafeFile('asdf') as f:
        f.use_write_protection()
        f.open_new('wb')
        assert f.name is not 'asdf'
        f.write(b'asdf')

    assert open('asdf', 'rb').read() == b'asdf'

    with pytest.raises(IOError):
        open('asdf', 'wb')


def test_safe_edit_copy_with_write_protection(tmpdir):
    os.chdir(str(tmpdir))
    open('asdf', 'wb').write(b'csdf')
    with SafeFile('asdf') as f:
        f.use_write_protection()
        f.open_copy('r+b')
        assert f.name is not 'asdf'
        assert f.read() == b'csdf'
        f.seek(0)
        f.write(b'asdf')

    assert open('asdf', 'rb').read() == b'asdf'

    with pytest.raises(IOError):
        open('asdf', 'wb')


def test_safe_edit_inplace_with_write_protection(tmpdir):
    os.chdir(str(tmpdir))
    open('asdf', 'wb').write(b'csdf')
    os.chmod('asdf', 0o440)
    with SafeFile('asdf') as f:
        f.use_write_protection()
        f.open_inplace('r+b')
        assert f.name is 'asdf'
        assert f.read() == b'csdf'
        f.seek(0)
        f.write(b'asdf')

    assert open('asdf', 'rb').read() == b'asdf'
    with pytest.raises(IOError):
        open('asdf', 'wb')


def test_safe_edit_unlinks_copy_on_error(tmpdir):
    os.chdir(str(tmpdir))
    with pytest.raises(ValueError):
        with SafeFile('asdf') as f:
            f.open_new('wb')
            f_name = f.name
            raise ValueError()
    assert not os.path.exists(f_name)


def test_safe_edit_read_write_encoded(tmpdir):
    os.chdir(str(tmpdir))
    open('asdf', 'wb').write(b'csdf')
    with SafeFile('asdf', encoding='utf-8') as f:
        f.open_inplace('r+b')
        assert f.read() == 'csdf'
        f.write('asdf')

    assert open('asdf', 'rb').read() == b'csdfasdf'


def test_safe_edit_truncate(tmpdir):
    os.chdir(str(tmpdir))
    open('asdf', 'wb').write(b'csdf')
    with SafeFile('asdf', encoding='utf-8') as f:
        f.open_inplace('r+b')
        assert f.read() == 'csdf'
        f.seek(0)
        f.truncate()

    assert open('asdf', 'rb').read() == b''


def test_roughly_compare_files_same(tmpdir):
    os.chdir(str(tmpdir))
    with open('a', 'wb') as f:
        f.write(b'asdf' * 100)
    with open('b', 'wb') as f:
        f.write(b'asdf' * 100)

    for x in range(20):
        assert files_are_roughly_equal(
            open('a', 'rb'), open('b', 'rb'), blocksize=10)


def test_roughly_compare_files_1_changed_block(tmpdir):
    os.chdir(str(tmpdir))
    with open('a', 'wb') as f:
        f.write(b'asdf' * 100)
        f.seek(100)
        f.write(b'bsdf')
    with open('b', 'wb') as f:
        f.write(b'asdf' * 100)

    detected = 0
    for x in range(20):
        detected += files_are_roughly_equal(
            open('a', 'rb'), open('b', 'rb'), blocksize=10)

    assert detected > 0 and detected <= 20


@pytest.mark.skipif(sys.platform != 'linux2',
                    reason="requires linux")
def test_safe_copy_correctly_makes_sparse_file(tmpdir):
    # Create a test file that contains random data, then we insert
    # 1024 byte long blocks of zeroes. safe_copy will not break them
    # and will make the file sparse.
    source_name = str(tmpdir / 'input')
    with open(source_name, 'wb') as f:
        f.write(b'12345' * 1024 * 100)
        f.seek(1024)
<<<<<<< HEAD
=======
        # holes are at least 4k. we need
>>>>>>> 0a49a652
        f.write(b'\x00' * 1024 * 10)
    source = open(source_name, 'rb')
    target_name = str(tmpdir / 'output')
    target = open(target_name, 'wb')
    safe_copy(source, target)
    source.close()
    target.close()
    source_current = open(source_name, 'rb').read()
    target_current = open(target_name, 'rb').read()
    assert (source_current == target_current)
    assert os.stat(source_name).st_blocks > os.stat(target_name).st_blocks<|MERGE_RESOLUTION|>--- conflicted
+++ resolved
@@ -262,10 +262,7 @@
     with open(source_name, 'wb') as f:
         f.write(b'12345' * 1024 * 100)
         f.seek(1024)
-<<<<<<< HEAD
-=======
         # holes are at least 4k. we need
->>>>>>> 0a49a652
         f.write(b'\x00' * 1024 * 10)
     source = open(source_name, 'rb')
     target_name = str(tmpdir / 'output')
