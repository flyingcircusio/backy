--- conflicted
+++ resolved
@@ -178,17 +178,12 @@
 
 
 def files_are_equal(a, b):
-    chunk_size = 50
+    chunk_size = 4 * MiB
     position = 0
     errors = 0
     while True:
-<<<<<<< HEAD
         chunk_a = a.read(chunk_size)
         chunk_b = b.read(chunk_size)
-=======
-        chunk_a = a.read(4 * MiB)
-        chunk_b = b.read(4 * MiB)
->>>>>>> e9e90626
         if chunk_a != chunk_b:
             logger.error("Chunk A ({}, {}) != Chunk B ({}, {}) at position {}".format(
                 repr(chunk_a), hashlib.md5(chunk_a).hexdigest(),
