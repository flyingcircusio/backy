import os
import os.path
import random
import tempfile
import logging
import hashlib


logger = logging.getLogger(__name__)


class SafeFile(object):
    """A context manager for handling files in our
    scenarios more safely:

    - manage use of temporary files and os.rename for committing
    - ensure files are flushed to disk when closing
    - ensure files are write-protected (and maybe temporarily not)

    Use this as a context manager and then call the various open_*
    methods or use_write_protection() to enable the safety belts.

    use_write_protection() has to be called before opening.

    """

    def __init__(self, filename, encoding=None):
        self.filename = filename
        self.encoding = encoding
        self.f = None

    def __enter__(self):
        assert self.f is None
        self.rename = False
        self.write_protected = False
        self.commit_callbacks = []
        return self

    def __exit__(self, exc_type=None, exc_value=None, exc_tb=None):
        # Error handling:
        # - if we're based on temporary files, we simply unlink
        #   and haven't changed the original
        # - if we're working with the original, we at least have
        #   synced by now and will restore write-protection
        self.f.flush()
        os.fsync(self.f)
        self.f.close()

        if self.use_write_protection:
            os.chmod(self.f.name, 0o440)
            if os.path.exists(self.filename):
                os.chmod(self.filename, 0o440)

        if self.rename:
            if exc_type is None:
                os.rename(self.f.name, self.filename)
            else:
                os.unlink(self.f.name)

        self.f = None

    # Activate the different safety features

    def open_new(self, mode):
        """Open this as a new (temporary) file that will be renamed on close.
        """
        assert not self.f
        self.f = tempfile.NamedTemporaryFile(
            mode,
            dir=os.path.dirname(self.filename),
            delete=False)
        self.rename = True

    def open_copy(self, mode):
        """Open an existing file, make a copy first, rename on close."""
        assert not self.f

        if os.path.exists(self.filename):
            self.open_new('wb')
            source = open(self.filename, 'rb')
            safe_copy(source, self.f)
            source.close()
            self.f.flush()
            os.fsync(self.f)
            self.f.close()

        self.f = open(self.f.name, mode)

    def open_inplace(self, mode):
        """Open as an existing file, in-place."""
        assert not self.f
        if self.use_write_protection and os.path.exists(self.filename):
            # This is kinda dangerous, but this is a tool that only protects
            # you so far and doesn't try to get in your way if you really need
            # to do this.
            os.chmod(self.filename, 0o640)
        self.f = open(self.filename, mode)

    def use_write_protection(self):
        """Enable write-protection handling.

        Ensures you can do your work (non-write-protected) and ensures to
        (re-)enable write protection on close.

        """
        assert not self.f
        self.write_protected = True

    # File API shim

    @property
    def name(self):
        return self.f.name

    def read(self, *args, **kw):
        data = self.f.read(*args, **kw)
        if self.encoding:
            data = data.decode(self.encoding)
        return data

    def write(self, data):
        if self.encoding:
            data = data.encode(self.encoding)
        self.f.write(data)

    def seek(self, *args, **kw):
        return self.f.seek(*args, **kw)

    def truncate(self, *args, **kw):
        return self.f.truncate(*args, **kw)


Bytes = 1
kiB = Bytes * 1024
MiB = kiB * 1024
GiB = MiB * 1024
TiB = GiB * 1024
# Conversion, Suffix, Format,  Plurals
BYTE_UNITS = [
    (Bytes, 'Byte', '%d', True),
    (kiB, 'kiB', '%0.2f', False),
    (MiB, 'MiB', '%0.2f', False),
    (GiB, 'GiB', '%0.2f', False),
    (TiB, 'TiB', '%0.2f', False)
]


def format_bytes_flexible(number):
    for factor, label, format, plurals in BYTE_UNITS:
        if (number / factor) < 1024:
            break
    if plurals and number != 1:
        label += 's'
    return '%s %s' % (format % (number / factor), label)


ZEROES_PAT = b'\x00' * 1024 * 4


def safe_copy(source, target):
    while True:
        chunk = source.read(4 * 1024 ** 2)
        if not chunk:
            break
        # Search for zeroes that we can make sparse.
        pat_offset = 0
        pat_size = 4*1024
        while True:
            if chunk[pat_offset:pat_offset+pat_size] == ZEROES_PAT:
                target.seek(pat_size, 1)
            else:
<<<<<<< HEAD
                target.write(chunk[pat_offset:pat_offset+pat_size])
            pat_offset += pat_size
            if pat_offset > len(chunk):
                break
=======
                target.write(pat)
>>>>>>> 0a49a652
    target.truncate()
    size = target.tell()
    target.flush()
    os.fsync(target)
    return size


def files_are_equal(a, b):
    chunk_size = 4 * MiB
    position = 0
    errors = 0
    while True:
        chunk_a = a.read(chunk_size)
        chunk_b = b.read(chunk_size)
        if chunk_a != chunk_b:
            logger.error("Chunk A ({}, {}) != Chunk B ({}, {}) at position {}".format(
                repr(chunk_a), hashlib.md5(chunk_a).hexdigest(),
                repr(chunk_b), hashlib.md5(chunk_b).hexdigest(),
                position))
            errors += 1
        if not chunk_a:
            break
        position += chunk_size
    return not errors


def files_are_roughly_equal(a, b, samplesize=0.05, blocksize=4 * MiB):
    a.seek(0, 2)
    size = a.tell()
    blocks = size // blocksize
    sample = range(0, blocks)
    sample = random.sample(sample, int(samplesize * blocks))
    for block in sample:
        a.seek(block * blocksize)
        b.seek(block * blocksize)
        if not a.read(blocksize) == b.read(blocksize):
            break
    else:
        return True
    return False<|MERGE_RESOLUTION|>--- conflicted
+++ resolved
@@ -164,19 +164,15 @@
             break
         # Search for zeroes that we can make sparse.
         pat_offset = 0
-        pat_size = 4*1024
+        pat_size = 4 * 1024
         while True:
-            if chunk[pat_offset:pat_offset+pat_size] == ZEROES_PAT:
+            if chunk[pat_offset:pat_offset + pat_size] == ZEROES_PAT:
                 target.seek(pat_size, 1)
             else:
-<<<<<<< HEAD
-                target.write(chunk[pat_offset:pat_offset+pat_size])
+                target.write(chunk[pat_offset:pat_offset + pat_size])
             pat_offset += pat_size
             if pat_offset > len(chunk):
                 break
-=======
-                target.write(pat)
->>>>>>> 0a49a652
     target.truncate()
     size = target.tell()
     target.flush()
@@ -192,10 +188,12 @@
         chunk_a = a.read(chunk_size)
         chunk_b = b.read(chunk_size)
         if chunk_a != chunk_b:
-            logger.error("Chunk A ({}, {}) != Chunk B ({}, {}) at position {}".format(
-                repr(chunk_a), hashlib.md5(chunk_a).hexdigest(),
-                repr(chunk_b), hashlib.md5(chunk_b).hexdigest(),
-                position))
+            logger.error(
+                "Chunk A ({}, {}) != Chunk B ({}, {}) "
+                "at position {}".format(
+                    repr(chunk_a), hashlib.md5(chunk_a).hexdigest(),
+                    repr(chunk_b), hashlib.md5(chunk_b).hexdigest(),
+                    position))
             errors += 1
         if not chunk_a:
             break
